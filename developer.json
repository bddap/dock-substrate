--- conflicted
+++ resolved
@@ -38,7 +38,6 @@
   },
   "DidRemoval": {
     "did": "Did",
-<<<<<<< HEAD
     "last_modified_in_block": "u64"
   },
   "RegistryId": "[u8;32]",
@@ -67,14 +66,14 @@
       "OneOf": {
         "controllers": "BTreeSet<Did>"
       }
-=======
-    "last_modified_in_block": "BlockNumber"
   },
   "StateChange": {
     "_enum": {
       "KeyUpdate": "KeyUpdate",
-      "DidRemoval": "DidRemoval"
->>>>>>> 5fad04de
+      "DidRemoval": "DidRemoval",
+      "Revoke": "Revoke",
+      "UnRevoke": "UnRevoke",
+      "RemoveRegistry": "RemoveRegistry",
     }
   }
 }