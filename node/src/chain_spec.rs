use dock_testnet_runtime::{
    did::{self, Did, KeyDetail},
    master::Membership,
    opaque::SessionKeys,
    AuraConfig, BalancesConfig, DIDModuleConfig, GenesisConfig, GrandpaConfig, MasterConfig,
    PoAModuleConfig, SessionConfig, SudoConfig, SystemConfig, WASM_BINARY,
};
use hex_literal::hex;
use sc_service::ChainType;
use sp_consensus_aura::sr25519::AuthorityId as AuraId;
use sp_core::crypto::Ss58Codec;
use sp_core::{sr25519, Pair, Public};
use sp_finality_grandpa::AuthorityId as GrandpaId;
use sp_runtime::{
    traits::{IdentifyAccount, Verify},
    MultiSignature,
};

fn session_keys(aura: AuraId, grandpa: GrandpaId) -> SessionKeys {
    SessionKeys { aura, grandpa }
}

type AccountId = <<MultiSignature as Verify>::Signer as IdentifyAccount>::AccountId;

/// Specialized `ChainSpec`. This is a specialization of the general Substrate ChainSpec type.
pub type ChainSpec = sc_service::GenericChainSpec<GenesisConfig>;

/// Helper function to generate a crypto pair from seed
fn get_from_seed<TPublic: Public>(seed: &str) -> <TPublic::Pair as Pair>::Public {
    TPublic::Pair::from_string(&format!("//{}", seed), None)
        .expect("static values are valid; qed")
        .public()
}

type AccountPublic = <MultiSignature as Verify>::Signer;

/// Helper function to generate an account ID from seed
fn get_account_id_from_seed<TPublic: Public>(seed: &str) -> AccountId
where
    AccountPublic: From<<TPublic::Pair as Pair>::Public>,
{
    AccountPublic::from(get_from_seed::<TPublic>(seed)).into_account()
}

/// Helper function to generate an authority key for Aura and Grandpa
fn get_authority_keys_from_seed(s: &str) -> (AccountId, AuraId, GrandpaId) {
    (
        get_account_id_from_seed::<sr25519::Public>(s),
        get_from_seed::<AuraId>(s),
        get_from_seed::<GrandpaId>(s),
    )
}

/// Create a public key from an SS58 address
fn pubkey_from_ss58<T: Public>(ss58: &str) -> T {
    Ss58Codec::from_string(ss58).unwrap()
}

/// Create an account id from a SS58 address
fn account_id_from_ss58<T: Public>(ss58: &str) -> AccountId
where
    AccountPublic: From<T>,
{
    AccountPublic::from(pubkey_from_ss58::<T>(ss58)).into_account()
}

/// Create a non-secure development did with specified secret key
fn did_from_seed(did: &[u8; 32], seed: &[u8; 32]) -> (Did, KeyDetail) {
    let pk = sr25519::Pair::from_seed(seed).public().0;
    (
        *did,
        KeyDetail::new(*did, did::PublicKey::Sr25519(did::Bytes32 { value: pk })),
    )
}

pub fn development_config() -> ChainSpec {
    ChainSpec::from_genesis(
        "Development",
        "dev",
        ChainType::Development,
        || {
            GenesisBuilder {
                initial_authorities: vec![get_authority_keys_from_seed("Alice")],
                endowed_accounts: ["Alice", "Bob", "Alice//stash", "Bob//stash"]
                    .iter()
                    .cloned()
                    .map(get_account_id_from_seed::<sr25519::Public>)
                    .collect(),
                master: Membership {
                    members: [
                        b"Alice\0\0\0\0\0\0\0\0\0\0\0\0\0\0\0\0\0\0\0\0\0\0\0\0\0\0\0",
                        b"Bob\0\0\0\0\0\0\0\0\0\0\0\0\0\0\0\0\0\0\0\0\0\0\0\0\0\0\0\0\0",
                        b"Charlie\0\0\0\0\0\0\0\0\0\0\0\0\0\0\0\0\0\0\0\0\0\0\0\0\0",
                    ]
                    .iter()
                    .cloned()
                    .cloned()
                    .collect(),
                    vote_requirement: 2,
                },
                dids: [
                    (
                        b"Alice\0\0\0\0\0\0\0\0\0\0\0\0\0\0\0\0\0\0\0\0\0\0\0\0\0\0\0",
                        b"Alicesk\0\0\0\0\0\0\0\0\0\0\0\0\0\0\0\0\0\0\0\0\0\0\0\0\0",
                    ),
                    (
                        b"Bob\0\0\0\0\0\0\0\0\0\0\0\0\0\0\0\0\0\0\0\0\0\0\0\0\0\0\0\0\0",
                        b"Bobsk\0\0\0\0\0\0\0\0\0\0\0\0\0\0\0\0\0\0\0\0\0\0\0\0\0\0\0",
                    ),
                    (
                        b"Charlie\0\0\0\0\0\0\0\0\0\0\0\0\0\0\0\0\0\0\0\0\0\0\0\0\0",
                        b"Charliesk\0\0\0\0\0\0\0\0\0\0\0\0\0\0\0\0\0\0\0\0\0\0\0",
                    ),
                ]
                .iter()
                .map(|(name, sk)| did_from_seed(name, sk))
                .collect(),
                sudo: get_account_id_from_seed::<sr25519::Public>("Alice"),
            }
            .build()
        },
        vec![],
        None,
        None,
        None,
        None,
    )
}

pub fn local_testnet_config() -> ChainSpec {
    ChainSpec::from_genesis(
        "Local Testnet",
        "local_testnet",
        ChainType::Local,
        || {
            GenesisBuilder {
                initial_authorities: vec![
                    get_authority_keys_from_seed("Alice"),
                    get_authority_keys_from_seed("Bob"),
                ],
                endowed_accounts: [
                    "Alice",
                    "Bob",
                    "Charlie",
                    "Dave",
                    "Eve",
                    "Ferdie",
                    "Alice//stash",
                    "Bob//stash",
                    "Charlie//stash",
                    "Dave//stash",
                    "Eve//stash",
                    "Ferdie//stash",
                ]
                .iter()
                .cloned()
                .map(get_account_id_from_seed::<sr25519::Public>)
                .collect(),
                master: Membership {
                    members: [
                        b"Alice\0\0\0\0\0\0\0\0\0\0\0\0\0\0\0\0\0\0\0\0\0\0\0\0\0\0\0",
                        b"Bob\0\0\0\0\0\0\0\0\0\0\0\0\0\0\0\0\0\0\0\0\0\0\0\0\0\0\0\0\0",
                        b"Charlie\0\0\0\0\0\0\0\0\0\0\0\0\0\0\0\0\0\0\0\0\0\0\0\0\0",
                    ]
                    .iter()
                    .cloned()
                    .cloned()
                    .collect(),
                    vote_requirement: 2,
                },
                dids: [
                    (
                        b"Alice\0\0\0\0\0\0\0\0\0\0\0\0\0\0\0\0\0\0\0\0\0\0\0\0\0\0\0",
                        b"Alicesk\0\0\0\0\0\0\0\0\0\0\0\0\0\0\0\0\0\0\0\0\0\0\0\0\0",
                    ),
                    (
                        b"Bob\0\0\0\0\0\0\0\0\0\0\0\0\0\0\0\0\0\0\0\0\0\0\0\0\0\0\0\0\0",
                        b"Bobsk\0\0\0\0\0\0\0\0\0\0\0\0\0\0\0\0\0\0\0\0\0\0\0\0\0\0\0",
                    ),
                    (
                        b"Charlie\0\0\0\0\0\0\0\0\0\0\0\0\0\0\0\0\0\0\0\0\0\0\0\0\0",
                        b"Charliesk\0\0\0\0\0\0\0\0\0\0\0\0\0\0\0\0\0\0\0\0\0\0\0",
                    ),
                ]
                .iter()
                .map(|(name, sk)| did_from_seed(name, sk))
                .collect(),
                sudo: get_account_id_from_seed::<sr25519::Public>("Alice"),
            }
            .build()
        },
        vec![],
        None,
        None,
        None,
        None,
    )
}

pub fn remote_testnet_config() -> ChainSpec {
    ChainSpec::from_genesis(
        "RemoteDevelopment",
        "remdev",
        ChainType::Live,
        || {
            GenesisBuilder {
                initial_authorities: vec![
                    (
                        account_id_from_ss58::<sr25519::Public>(
                            "5DjPH6m1x4QLc4YaaxtVX752nQWZzBHZzwNhn5TztyMDgz8t",
                        ),
                        pubkey_from_ss58::<AuraId>(
                            "5FkKCjCwd36ztkEKatp3cAbuUWjUECi4y5rQnpkoEeagTimD",
                        ),
                        pubkey_from_ss58::<GrandpaId>(
                            "5CemoFcouqEdmBgMYjQwkFjBFPzLRc5jcXyjD8dKvqBWwhfh",
                        ),
                    ),
                    (
                        account_id_from_ss58::<sr25519::Public>(
                            "5HR2ytqigzQdbthhWA2g5K9JQayczEPwhAfSqAwSyb8Etmqh",
                        ),
                        pubkey_from_ss58::<AuraId>(
                            "5DfRTtDzNyLuoCV77im5D6UyUx62HxmNYYvtkepaGaeMmoKu",
                        ),
                        pubkey_from_ss58::<GrandpaId>(
                            "5FJir6hEEWvVCt4PHJ95ygtw5MvgD2xoET9xqskTu4MZBC98",
                        ),
                    ),
                ],
                endowed_accounts: [
                    "5CUrmmBsA7oPP2uJ58yPTjZn7dUpFzD1MtRuwLdoPQyBnyWM",
                    "5DS9inxHmk3qLvTu1ZDWF9GrvkJRCR2xeWdCfa1k7dwwL1e2",
                ]
                .iter()
                .cloned()
                .map(account_id_from_ss58::<sr25519::Public>)
                .collect(),
                master: Membership {
                    members: [
                        b"nm\0\0\0\0\0\0\0\0\0\0\0\0\0\0\0\0\0\0\0\0\0\0\0\0\0\0\0\0\0\0",
                        b"nl\0\0\0\0\0\0\0\0\0\0\0\0\0\0\0\0\0\0\0\0\0\0\0\0\0\0\0\0\0\0",
                        b"ec\0\0\0\0\0\0\0\0\0\0\0\0\0\0\0\0\0\0\0\0\0\0\0\0\0\0\0\0\0\0",
                    ]
                    .iter()
                    .cloned()
                    .cloned()
                    .collect(),
                    vote_requirement: 2,
                },
                dids: [
                    (
                        b"nm\0\0\0\0\0\0\0\0\0\0\0\0\0\0\0\0\0\0\0\0\0\0\0\0\0\0\0\0\0\0",
                        hex!("2a6f70c3dc8cd003075bbf14567c4251b512c5514dff069c293c14679f91913d"),
                    ),
                    (
                        b"nl\0\0\0\0\0\0\0\0\0\0\0\0\0\0\0\0\0\0\0\0\0\0\0\0\0\0\0\0\0\0",
                        hex!("848001ef27f057719a31e0e457d4edd946c5792d03a8cb203bc025bdda825301"),
                    ),
                    (
                        b"ec\0\0\0\0\0\0\0\0\0\0\0\0\0\0\0\0\0\0\0\0\0\0\0\0\0\0\0\0\0\0",
                        hex!("c85c62af598cb718ce4bd1b0b739605fa7a4252db508ceb23dbd3eb4ca523062"),
                    ),
                ]
                .iter()
                .cloned()
                .map(|(did, pk)| {
                    (
                        *did,
                        KeyDetail::new(*did, did::PublicKey::Sr25519(did::Bytes32 { value: pk })),
                    )
                })
                .collect(),
                sudo: [0u8; 32].into(),
            }
            .build()
        },
        vec![
            "/dns4/testnet-bootstrap1.dock.io/tcp/30333/p2p/\
             QmaWVer8pXKR8AM6u2B8r9gXivTW9vTitb6gjLM6FYQcXS"
                .parse()
                .unwrap(),
            "/dns4/testnet-bootstrap2.dock.io/tcp/30333/p2p/\
             QmPSP1yGiECdm5wVXVDF9stGfvVPSY8QUT4PhYB4Gnk77Q"
                .parse()
                .unwrap(),
        ],
        None,
        None,
        None,
        None,
    )
}

struct GenesisBuilder {
    initial_authorities: Vec<(AccountId, AuraId, GrandpaId)>,
    endowed_accounts: Vec<AccountId>,
    master: Membership,
    dids: Vec<(Did, KeyDetail)>,
    sudo: AccountId,
}

<<<<<<< HEAD
impl GenesisBuilder {
    fn build(self) -> GenesisConfig {
        // 1 token is 25000000 gas
        let token_to_gas: u128 = 25_000_000;
        // 200M tokens
        let emission_supply: u128 = token_to_gas * 200_000_000;
        // TODO: This needs to be tweaked once we know all exchanges
        // 100M tokens
        let per_member_endowment: u128 = token_to_gas * 100_000_000;
=======
    // Max emission per validator in an epoch
    // 30K tokens
    let max_emm_validator_epoch: u128 = token_to_gas * 15_000;
>>>>>>> 9fa5899c

        // Max emission per validator in an epoch
        // 30K tokens
        let max_emm_validator_epoch: u128 = token_to_gas * 30_000;

        self.validate().unwrap();

        GenesisConfig {
            system: Some(SystemConfig {
                code: WASM_BINARY.to_vec(),
                changes_trie_config: Default::default(),
            }),
            pallet_session: Some(SessionConfig {
                keys: self
                    .initial_authorities
                    .iter()
                    .map(|x| {
                        (
                            x.0.clone(),
                            x.0.clone(),
                            session_keys(x.1.clone(), x.2.clone()),
                        )
                    })
                    .collect::<Vec<_>>(),
            }),
            poa: Some(PoAModuleConfig {
                min_epoch_length: 16,
                max_active_validators: 4,
                active_validators: self
                    .initial_authorities
                    .iter()
                    .map(|x| x.0.clone())
                    .collect::<Vec<_>>(),
                emission_supply,
                max_emm_validator_epoch,
                treasury_reward_pc: 60,
                validator_reward_lock_pc: 50,
                // TODO: This will be false on mainnet launch as there won't be any tokens.
                emission_status: true,
            }),
            balances: Some(BalancesConfig {
                balances: self
                    .endowed_accounts
                    .iter()
                    .cloned()
                    .map(|k| (k, per_member_endowment))
                    .collect(),
            }),
            aura: Some(AuraConfig {
                authorities: vec![],
            }),
            grandpa: Some(GrandpaConfig {
                authorities: vec![],
            }),
            master: Some(MasterConfig {
                members: self.master,
            }),
            did: Some(DIDModuleConfig { dids: self.dids }),
            sudo: Some(SudoConfig { key: self.sudo }),
        }
    }

    fn validate(&self) -> Result<(), String> {
        // Every DID in master must be pre-declared
        for did in self.master.members.iter() {
            if !self.dids.iter().any(|(k, _v)| k == did) {
                return Err(format!(
                    "Master contains DID {:x?}.. that is not pre-declared",
                    did[0],
                ));
            }
        }

        Ok(())
    }
}

#[cfg(test)]
mod test {
    use super::*;

    #[test]
    fn expected_did_from_seed() {
        let did = [1u8; 32];
        let pk = hex!("c02bab578b07e7e41997fcb03de683f4780e3ad383e573d817d2462f4a27c701");
        let sk = hex!("d2a75ce109331dde9b6f7782d56b0668ad2f7ad53d32aec4c1618292c2127e87");
        assert_eq!(
            did_from_seed(&did, &sk),
            (
                did,
                KeyDetail::new(did, did::PublicKey::Sr25519(did::Bytes32 { value: pk })),
            )
        );
    }
}<|MERGE_RESOLUTION|>--- conflicted
+++ resolved
@@ -300,7 +300,6 @@
     sudo: AccountId,
 }
 
-<<<<<<< HEAD
 impl GenesisBuilder {
     fn build(self) -> GenesisConfig {
         // 1 token is 25000000 gas
@@ -310,15 +309,10 @@
         // TODO: This needs to be tweaked once we know all exchanges
         // 100M tokens
         let per_member_endowment: u128 = token_to_gas * 100_000_000;
-=======
-    // Max emission per validator in an epoch
-    // 30K tokens
-    let max_emm_validator_epoch: u128 = token_to_gas * 15_000;
->>>>>>> 9fa5899c
 
         // Max emission per validator in an epoch
-        // 30K tokens
-        let max_emm_validator_epoch: u128 = token_to_gas * 30_000;
+        // 15K tokens
+        let max_emm_validator_epoch: u128 = token_to_gas * 15_000;
 
         self.validate().unwrap();
 
